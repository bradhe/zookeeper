--- conflicted
+++ resolved
@@ -1,4 +1,3 @@
-<<<<<<< HEAD
 v0.9.0 RELEASE THE KRAK..er, GIL!!
 
   * In >= 1.9.2 the ruby interpreter allows you to release the GIL when
@@ -14,13 +13,12 @@
 
   * 1.8.7 is deprecated! I will continue to support 1.8.7 for the near future
     but sometime soon, you're gonna have to upgrade.
-=======
+
 v0.8.4 fix NameError, require 'forwardable'
   
   * Really not sure why this didn't come up in tests
 
   * issue here https://github.com/slyphon/zk/issues/22
->>>>>>> 648a1f6b
 
 v0.8.3 fix NonLocalJump exception in event delivery thread shutdown code
 
