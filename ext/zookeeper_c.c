--- conflicted
+++ resolved
@@ -26,7 +26,6 @@
   zhandle_t            *zh;
   clientid_t          myid;
   zkrb_queue_t      *queue;
-  int        pending_close;
 };
 
 typedef enum {
@@ -428,6 +427,10 @@
   FETCH_DATA_PTR(self, zk);
 
   for (;;) {
+
+    // we use the is_running(self) method here because it allows us to have a
+    // ruby-land semaphore that we can also use in the java extension
+    //
     if (!is_running(self)) {
 /*      fprintf(stderr, "method_get_next_event: running is false, returning nil\n");*/
       return Qnil;  // this case for shutdown
@@ -449,9 +452,6 @@
       if (read(fd, buf, sizeof(buf)) == -1)
         rb_raise(rb_eRuntimeError, "read failed: %d", errno);
 
-      if (zk->pending_close)
-        return Qnil;
-
       continue;
     }
 
@@ -475,28 +475,24 @@
   return UINT2NUM(id->client_id);
 }
 
-<<<<<<< HEAD
+
 // wake up the event loop, used when shutting down
 static VALUE method_wake_event_loop_bang(VALUE self) {
   FETCH_DATA_PTR(self, zk); 
 
-  ssize_t ret = write(zk->queue->pipe_write, "0", 1);   /* Wake up Ruby listener */
-
-  if (ret == -1)
-    rb_raise(rb_eRuntimeError, "write to pipe failed: %d", errno);
+  zkrb_signal(zk->queue);
 
   return Qnil;
 };
-=======
-static VALUE method_signal_pending_close(VALUE self) {
-  FETCH_DATA_PTR(self, zk);
-
-  zk->pending_close = 1;
-  zkrb_signal(zk->queue);
-
-  return Qnil;
-}
->>>>>>> e071817e
+
+// static VALUE method_signal_pending_close(VALUE self) {
+//   FETCH_DATA_PTR(self, zk);
+// 
+//   zk->pending_close = 1;
+//   zkrb_signal(zk->queue);
+// 
+//   return Qnil;
+// }
 
 static VALUE method_close(VALUE self) {
   FETCH_DATA_PTR(self, zk);
@@ -554,7 +550,6 @@
   DEFINE_METHOD(set_acl, 5);
   DEFINE_METHOD(get_acl, 3);
   DEFINE_METHOD(client_id, 0);
-  DEFINE_METHOD(signal_pending_close, 0);
   DEFINE_METHOD(close, 0);
   DEFINE_METHOD(deterministic_conn_order, 1);
   DEFINE_METHOD(is_unrecoverable, 0);
