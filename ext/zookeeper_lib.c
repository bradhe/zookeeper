--- conflicted
+++ resolved
@@ -161,41 +161,22 @@
     }
     case ZKRB_STRINGS: {
       struct zkrb_strings_completion *strings_ctx = event->completion.strings_completion;
-<<<<<<< HEAD
-      if (strings_ctx->values != NULL) {
-        int k;
-        for (k = 0; k < strings_ctx->values->count; ++k) free(strings_ctx->values->data[k]);
-        free(strings_ctx->values);
-      }
-=======
       int k;
       if (strings_ctx->values)
         for (k = 0; k < strings_ctx->values->count; ++k) free(strings_ctx->values->data[k]);
       free(strings_ctx->values);
->>>>>>> 0046a06d
       free(strings_ctx);
       break;
     }
     case ZKRB_STRINGS_STAT: {
       struct zkrb_strings_stat_completion *strings_stat_ctx = event->completion.strings_stat_completion;
-<<<<<<< HEAD
-      if (strings_stat_ctx->values != NULL) {
-        int k;
-        for (k = 0; k < strings_stat_ctx->values->count; ++k) free(strings_stat_ctx->values->data[k]);
-        free(strings_stat_ctx->values);
-      }
-
-      if (strings_stat_ctx->stat != NULL) {
-        free(strings_stat_ctx->stat);
-      }
-
-=======
       int k;
       if (strings_stat_ctx->values)
         for (k = 0; k < strings_stat_ctx->values->count; ++k) free(strings_stat_ctx->values->data[k]);
       free(strings_stat_ctx->values);
-      free(strings_stat_ctx->stat);
->>>>>>> 0046a06d
+
+      if (strings_stat_ctx->stat)
+	free(strings_stat_ctx->stat);
       free(strings_stat_ctx);
       break;
     }
