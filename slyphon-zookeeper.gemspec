--- conflicted
+++ resolved
@@ -3,11 +3,7 @@
 
 Gem::Specification.new do |s|
   s.name        = "slyphon-zookeeper"
-<<<<<<< HEAD
-  s.version     = '0.9.0'
-=======
-  s.version     = '0.8.4'
->>>>>>> 648a1f6b
+  s.version     = '0.9.1'
 
   s.authors     = ["Phillip Pearson", "Eric Maland", "Evan Weaver", "Brian Wickman", "Neil Conway", "Jonathan D. Simms"]
   s.email       = ["slyphon@gmail.com"]
