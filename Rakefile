--- conflicted
+++ resolved
@@ -100,11 +100,10 @@
 
 task 'spec:run' => 'build:clean' unless defined?(::JRUBY_VERSION)
 
-<<<<<<< HEAD
 task 'ctags' do
   sh 'bundle-ctags'
 end
-=======
+
 # because i'm a creature of habit
 task 'mb:test_all' => 'zk:test_all'
->>>>>>> 5e660768
+
